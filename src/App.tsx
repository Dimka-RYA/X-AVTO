--- conflicted
+++ resolved
@@ -15,7 +15,6 @@
 function App() {
   return (
     <TabProvider>
-<<<<<<< HEAD
     <Router>
       <div className="app-container">
         <TopBar />
@@ -24,29 +23,12 @@
           <div className="content">
             <Routes>
               <Route path="/" element={<Home />} />
-              <Route path="/requests" element={<Requests />} />
+              <Route path="/requests" element={<RequestsTab />} />
               <Route path="/ports" element={<Ports />} />
               <Route path="/scripts" element={<Scripts />} />
               <Route path="/state" element={<State />} />
               <Route path="/terminal" element={<Terminal />} />
             </Routes>
-=======
-      <Router>
-        <div className="app-container">
-          <TopBar />
-          <div className="main-content">
-            <Navigation />
-            <div className="content">
-              <Routes>
-                <Route path="/" element={<Home />} />
-                <Route path="/requests" element={<RequestsTab />} />
-                <Route path="/ports" element={<Ports />} />
-                <Route path="/scripts" element={<Scripts />} />
-                <Route path="/state" element={<State />} />
-                <Route path="/terminal" element={<Terminal />} />
-              </Routes>
-            </div>
->>>>>>> 8ab11d51
           </div>
         </div>
       </div>
